--- conflicted
+++ resolved
@@ -2,16 +2,8 @@
 
 ## Motivation
 
-<<<<<<< HEAD
-It's actually a funny story that led to the development of this package.
-What started off as a personal toy project trying to re-construct the K-Means algorithm in native Julia blew up after a heated discussion on the Julia Discourse forum when I asked for Julia optimization tips. Long story short, the Julia community is an amazing one! Andrey offered his help and together, we decided to push the speed limits of Julia with a parallel implementation of the most famous clustering algorithm. The initial results were mind blowing so we have decided to tidy up the implementation and share with the world as a maintained Julia package.
-=======
 It's actually a funny story led to the development of this package.
 What started off as a personal toy project trying to re-construct the K-Means algorithm in native Julia blew up after a heated discussion on the Julia Discourse forum when I asked for Julia optimization tips. Long story short, Julia community is an amazing one! Andrey offered his help and together, we decided to push the speed limits of Julia with a parallel implementation of the most famous clustering algorithm. The initial results were mind blowing so we have decided to tidy up the implementation and share with the world as a maintained Julia pacakge.
-<<<<<<< HEAD
->>>>>>> Initiated 0.1.5 release & doc cleanup
-=======
->>>>>>> 1cc92f77
 
 Say hello to `ParallelKMeans`!
 
@@ -128,22 +120,9 @@
 
 ### Supported KMeans algorithm variations and recommended use cases
 
-<<<<<<< HEAD
-<<<<<<< HEAD
-- [Lloyd()](https://cs.nyu.edu/~roweis/csc2515-2006/readings/lloyd57.pdf)
-- [Hamerly()](https://www.researchgate.net/publication/220906984_Making_k-means_Even_Faster)
-- [Elkan()](https://www.aaai.org/Papers/ICML/2003/ICML03-022.pdf)
-- [Yinyang()](https://www.microsoft.com/en-us/research/wp-content/uploads/2016/02/ding15.pdf)
-=======
 - [Lloyd()](https://cs.nyu.edu/~roweis/csc2515-2006/readings/lloyd57.pdf)  - Default algorithm but only recommended for very small matrices (switch to `n_threads = 1` to avoid overhead).
 - [Hamerly()](https://www.researchgate.net/publication/220906984_Making_k-means_Even_Faster) - Useful in most cases. If uncertain about your use case, use this!
 - [Elkan()](https://www.aaai.org/Papers/ICML/2003/ICML03-022.pdf) - Recommended for high dimensional data.
->>>>>>> Initiated 0.1.5 release & doc cleanup
-=======
-- [Lloyd()](https://cs.nyu.edu/~roweis/csc2515-2006/readings/lloyd57.pdf)  - Default algorithm but only recommended for very small matrices (switch to `n_threads = 1` to avoid overhead).
-- [Hamerly()](https://www.researchgate.net/publication/220906984_Making_k-means_Even_Faster) - Useful in most cases. If uncertain about your use case, use this!
-- [Elkan()](https://www.aaai.org/Papers/ICML/2003/ICML03-022.pdf) - Recommended for high dimensional data.
->>>>>>> 1cc92f77
 - [Geometric()](http://cs.baylor.edu/~hamerly/papers/sdm2016_rysavy_hamerly.pdf) - (Coming soon)
 - [MiniBatch()](https://www.eecs.tufts.edu/~dsculley/papers/fastkmeans.pdf) - (Coming soon)
 - [Yinyang](https://www.microsoft.com/en-us/research/wp-content/uploads/2016/02/ding15.pdf) - (Coming soon)
@@ -220,12 +199,8 @@
 - 0.1.1 Added interface for MLJ.
 - 0.1.2 Added `Elkan` algorithm.
 - 0.1.3 Faster & optimized execution.
-<<<<<<< HEAD
 - 0.1.4 Bug fixes
 - 0.1.5 Added `Yinyang` algorithm.
-=======
-- 0.1.4 Updated interface for MLJ with a predict function.
->>>>>>> 1cc92f77
 
 ## Contributing
 
